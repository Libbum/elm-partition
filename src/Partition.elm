--- conflicted
+++ resolved
@@ -285,16 +285,6 @@
 
 
 {-| Sort highest to lowest of a list zipped with indexes
-<<<<<<< HEAD
--}
-flippedIndexedComparison : ( a, comparable ) -> ( a, comparable ) -> Order
-flippedIndexedComparison ( x, left ) ( y, right ) =
-    flippedComparison left right
-
-
-{-| Generate a graph representation of a set
-=======
->>>>>>> b2395ba8
 -}
 flippedIndexedComparison : ( a, comparable ) -> ( a, comparable ) -> Order
 flippedIndexedComparison ( x, left ) ( y, right ) =
